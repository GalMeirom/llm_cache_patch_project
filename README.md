# LLM Cache Project

Approach: install-then-patch GPTCache to add SLRU, TinyLFU+SLRU, and GDSR.

## Quickstart
```bash
python -m venv .venv
source .venv/bin/activate   # or .\.venv\Scripts\Activate.ps1 on Windows
pip install -r requirements.txt
pre-commit install

<<<<<<< HEAD
Minor: validate CI pipeline.

Seed CI on main target.
=======
Minor: validate CI pipeline.
>>>>>>> 87b24ad4
<|MERGE_RESOLUTION|>--- conflicted
+++ resolved
@@ -9,10 +9,4 @@
 pip install -r requirements.txt
 pre-commit install
 
-<<<<<<< HEAD
-Minor: validate CI pipeline.
-
-Seed CI on main target.
-=======
-Minor: validate CI pipeline.
->>>>>>> 87b24ad4
+Minor: validate CI pipeline.